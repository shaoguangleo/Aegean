--- conflicted
+++ resolved
@@ -83,7 +83,6 @@
 
         
     def get_pixels(self):
-<<<<<<< HEAD
         '''
         Returns all pixel values.
         Returns a numpy array with [y,x] as per pyfits.
@@ -104,8 +103,6 @@
             logging.debug("Using axes {0} and {1}".format(self.hdu.header['CTYPE1'],self.hdu.header['CTYPE2']))
             #convert +/- inf to nan
             self._pixels[numpy.where(numpy.isinf(self._pixels))] = numpy.nan
-=======
->>>>>>> bd7a8193
         return self._pixels
 
     def set_pixels(self,pixels):
