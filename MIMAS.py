#! /usr/bin/env python

"""
MIMAS - The Multi-resolution Image Mask for Aegean Software

Created: Paul Hancock, Oct 2014
"""

import argparse
import logging
import numpy as np
import sys
import os
import re
from astropy.coordinates import Angle, SkyCoord
import astropy.units as u
from astropy.io import fits as pyfits
from astropy.wcs import wcs as pywcs
from AegeanTools.regions import Region

version='v1.0'

#seems like this fails sometimes
try:
    import cPickle as pickle
except ImportError:
    import pickle

#globals
filewcs=None

class Dummy():
    def __init__(self):
        self.add_region=[]
        self.rem_region=[]
        self.include_circles=[]
        self.exclude_circles=[]
        self.include_polygons=[]
        self.exclude_polygons=[]
        self.maxdepth=8
        return

#@profile
def maskfile(regionfile,infile,outfile):
    """
    Created a masked version of file, using region.
    This does not change the shape or size of the image, it just sets some pixels to be null/nan
    :param regionfile: A Region that describes the area of interest
    :param infile: The name of the fits file to mask.
    :param outfile: The masked file to be written
    :return: None
    """
    #Check that the input file is accessible and then open it
    assert os.path.exists(infile), "Cannot locate fits file {0}".format(infile)
    im = pyfits.open(infile)
    assert os.path.exists(regionfile), "Cannot locate region file {0}".format(regionfile)
    region=pickle.load(open(regionfile))
    try:
        wcs = pywcs.WCS(im[0].header, naxis=2)
    except:
        wcs = pywcs.WCS(str(im[0].header),naxis=2)

    if len(im[0].data.shape)>2:
        data = np.squeeze(im[0].data)
    else:
        data = im[0].data

    #create an array but don't set the values (they are random)
    bigmask = np.empty( data.shape, dtype=bool)
    for i,row in enumerate(data):
        ra,dec = wcs.wcs_pix2world([(j,i) for j in xrange(len(row))],1).transpose()
        mask = region.sky_within(ra, dec, degin=True)
        mask = np.bitwise_not(mask)
        bigmask[i]=mask
    data[bigmask]=np.nan

    im[0].data=data
    im.writeto(outfile,clobber=True)
    logging.info("Wrote {0}".format(outfile))
    return

def mim2reg(mimfile,regfile):
    region=pickle.load(open(mimfile,'r'))
    region.write_reg(regfile)
    logging.info("Converted {0} -> {1}".format(mimfile,regfile))
    return

def box2poly(line):
    words = re.split('[(\s,)]',line)
    ra = words[1]
    dec = words[2]
    width = words[3]
    height = words[4]
    angle = words[5]
    ra = Angle(ra,unit=u.hour)
    dec = Angle(dec,unit=u.degree)
    width = Angle(float(width[:-1])/2,unit=u.arcsecond) #strip the "
    height = Angle(float(height[:-1])/2,unit=u.arcsecond) #strip the "
    center=SkyCoord(ra,dec)
    tl = center.ra.degree+width.degree, center.dec.degree+height.degree
    tr = center.ra.degree-width.degree, center.dec.degree+height.degree
    bl = center.ra.degree+width.degree, center.dec.degree-height.degree
    br = center.ra.degree-width.degree, center.dec.degree-height.degree
    return np.ravel([tl,tr,br,bl]).tolist()

def circle2circle(line):
    words = re.split('[(,\s)]',line)
    ra = words[1]
    dec = words[2]
    radius = words[3][:-1] #strip the "
    ra = Angle(ra,unit=u.hour)
    dec = Angle(dec,unit=u.degree)
    radius = Angle(radius,unit=u.arcsecond)
    return [ra.degree,dec.degree,radius.degree]

def reg2mim(regfile,mimfile):
    """
    Read a ds9 regions file and create a mim file from it
    :param regfile:
    :param mimfile:
    :return:
    """
    logging.info("Reading regions from {0}".format(regfile))
    lines = (l for l in open(regfile,'r'))
    poly = []
    circles = []
    for line in lines:
        if line.startswith('box'):
            poly.append(box2poly(line))

        elif line.startswith('circle'):
            circles.append(circle2circle(line))
        else:
            logging.warn("Not sure what to do with {0}".format(line[:-1]))
    container = Dummy()
    container.include_circles = circles
    container.include_polygons = poly

    region = combine_regions(container)
    save_region(region,mimfile)
    return

def combine_regions(container):
    """
    Return a region that is the combination of those specified in the container.
    The container is typically a results instance that comes from argparse.
    Any object with the properties [maxdepth,add_region,rem_region,include_circles, exclude_circles] will work
    :param container: Object containing the region descriptions.
    :return: A region
    """
    #create empty region
    # print container.include_circles
    # print container.include_polygons
    region=Region(container.maxdepth)

    #add/rem all the regions from files
    for r in container.add_region:
        logging.info("adding region from {0}".format(r))
        r2=pickle.load(r)
        region.union(r2)

    for r in container.rem_region:
        logging.info("removing region from {0}".format(r))
        r2=pickle.load(r)
        region.without(r2)


    #add circles
    if len(container.include_circles) > 0:
        for c in container.include_circles:
            circles = np.radians(np.array(c))
            ras,decs,radii=circles.reshape(3,circles.shape[0]/3)
            region.add_circles(ras, decs, radii)

    #remove circles
    if len(container.exclude_circles) > 0:
        for c in container.exclude_circles:
            r2=Region(container.maxdepth)
            circles = np.radians(np.array(c))
            ras,decs,radii=circles.reshape(3,circles.shape[0]/3)
            r2.add_circles(ras, decs, radii)
            region.without(r2)

    #add polygons
    if len(container.include_polygons) > 0:
        for p in container.include_polygons:
            poly = np.radians(np.array(p))
            poly = poly.reshape((poly.shape[0]/2,2))
            region.add_poly(poly)

    #remove polygons
    if len(container.exclude_polygons) > 0:
        for p in container.include_polygons:
            poly = np.array(np.radians(p))
            r2 = Regions(container.maxdepth)
            r2.add_poly(poly)
            region.without(r2)

    return region

def save_region(region,filename):
    """
    Save the given region to a file
    :param region: A Region
    :param filename: A Filename
    :return: None
    """
    pickle.dump(region,open(filename,'w'),protocol=-1)
    logging.info("Wrote {0}".format(filename))
    return

if __name__=="__main__":
    epilog='Regions are added/subtracted in the following order, +r -r +c -c +p -p. This means that you might have to take multiple passes to construct overly complicated regions.'
    parser = argparse.ArgumentParser(epilog=epilog,prefix_chars='+-')

    group1=parser.add_argument_group('Creating/modifying regions','Must specify -o, plus or more [+-][cr]')
    #tools for creating .mim files
    group1.add_argument('-o', dest='outfile', action='store', help='output filename', default=None)
    group1.add_argument('-depth', dest='maxdepth',action='store',
                        metavar='N', default=8, type=int,
                        help='maximum nside=2**N to be used to represent this region. [Default=8]')
    group1.add_argument('+r', dest='add_region', action='append',
                        default=[], type=str, metavar='filename',nargs='*',
                        help='add a region specified by the given file (.mim format)')
    group1.add_argument('-r', dest='rem_region', action='append',
                        default=[], type=str, metavar='filename',nargs='*',
                        help='exclude a region specified by the given file ( .mim format)')
    #add/remove circles
    group1.add_argument('+c', dest='include_circles', action='append',
                        default=[], type=float, metavar=('ra','dec','radius'), nargs=3,
                        help='add a circle to this region (decimal degrees)')
    group1.add_argument('-c', dest='exclude_circles', action='append',
                        default=[],type=float, metavar=('ra','dec','radius'), nargs=3,
                        help='exclude the given circles from a region')

    #add/remove polygons
    group1.add_argument('+p', dest='include_polygons', action='store',
                        default=[], type=float, metavar=('ra','dec'), nargs='*',
                        help='add a polygon to this region ( decimal degrees)')
    group1.add_argument('-p', dest='exclude_polygons', action='store',
                        default=[], type=float, metavar=('ra','dec'), nargs='*',
                        help='remove a polygon from this region ( decimal degrees)')

    group2 = parser.add_argument_group("Using already created regions")
    #tools that use .mim files
    group2.add_argument('--mim2reg',dest='mim2reg', action='append',
                        type=str, metavar=('region.mim','region.reg'), nargs=2,
                        help='convert region.mim into region.reg', default=[])
    group2.add_argument('--reg2mim',dest='reg2mim', action='append',
                       type=str, metavar=('region.reg','region.mim'), nargs=2,
                       help="Converta a .reg file into a .mim file", default=[])
    group2.add_argument('--mask',dest='mask', action='store',
                        type=str, metavar=('region.mim','file.fits','masked.fits'), nargs=3, default=[],
                        help='use region.mim to mask file.fits and write masekd.fits')
    group3 = parser.add_argument_group('Extra options')
    #extras
    group3.add_argument('--debug', dest='debug', action='store_true', help='debug mode [default=False]', default=False)
    group3.add_argument('--version', action='version', version='%(prog)s '+version)
    results = parser.parse_args()

    #TODO: see if there is an 'argparse' way of detecting no input
    if len(sys.argv)<=1:
        parser.print_help()
        sys.exit()

    logging_level = logging.DEBUG if results.debug else logging.INFO
    logging.basicConfig(level=logging_level, format="%(process)d:%(levelname)s %(message)s")
    logging.info("This is MIMAS {0}".format(version))

<<<<<<< HEAD
=======
    if len(results.mim2reg)>0:
        for i,o in results.mim2reg:
            mim2reg(i,o)
        sys.exit()

    if len(results.reg2mim)>0:
        for i,o in results.reg2mim:
            reg2mim(i,o)
        sys.exit()

>>>>>>> c285b0d4
    if len(results.mask)>0:
        m, i, o = results.mask
        maskfile(m, i, o)
        sys.exit()

    if results.outfile is not None:
        region=combine_regions(results)
        save_region(region,results.outfile)

    if len(results.mim2reg)>0:
        for i,o in results.mim2reg:
            mim2reg(i,o)<|MERGE_RESOLUTION|>--- conflicted
+++ resolved
@@ -267,8 +267,6 @@
     logging.basicConfig(level=logging_level, format="%(process)d:%(levelname)s %(message)s")
     logging.info("This is MIMAS {0}".format(version))
 
-<<<<<<< HEAD
-=======
     if len(results.mim2reg)>0:
         for i,o in results.mim2reg:
             mim2reg(i,o)
@@ -279,7 +277,6 @@
             reg2mim(i,o)
         sys.exit()
 
->>>>>>> c285b0d4
     if len(results.mask)>0:
         m, i, o = results.mask
         maskfile(m, i, o)
