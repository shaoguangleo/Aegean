--- conflicted
+++ resolved
@@ -73,14 +73,8 @@
 __author__ = 'Paul Hancock'
 
 # Aegean version [Updated via script]
-<<<<<<< HEAD
-__version__ = 'v1.9.7-0-g053427d-master'
-__date__ = '2016-02-15'
-=======
 __version__ = 'v1.9.7-31-ga1312df'
 __date__ = '2016-06-09'
->>>>>>> 22ae0467
-
 
 header = """#Aegean version {0}
 # on dataset: {1}"""
